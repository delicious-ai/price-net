--- conflicted
+++ resolved
@@ -5,16 +5,13 @@
 readme = "README.md"
 requires-python = ">=3.10"
 dependencies = [
-<<<<<<< HEAD
+    "dotenv>=0.9.9",
+    "easyocr>=1.7.2",
+    "google-genai>=1.24.0",
     "easyocr>=1.7.2",
     "google-cloud>=0.34.0",
     "google-cloud-storage>=3.2.0",
     "google-cloud-vision>=3.10.2",
-=======
-    "dotenv>=0.9.9",
-    "easyocr>=1.7.2",
-    "google-genai>=1.24.0",
->>>>>>> 74b6cf08
     "ipykernel>=6.29.5",
     "ipynb>=0.5.1",
     "ipywidgets>=8.1.7",
@@ -27,7 +24,6 @@
     "pre-commit>=4.2.0",
     "pydantic>=2.11.7",
     "pytest>=8.4.1",
-    "python-doctr>=1.0.0",
     "ruff>=0.12.1",
     "scikit-learn>=1.7.0",
     "scipy>=1.15.3",
