--- conflicted
+++ resolved
@@ -1,10 +1,6 @@
 for eps in 0.05 0.1 0.15 0.2 0.25 0.3 0.35 0.4 0.45 0.5 0.55 0.6 0.65 0.7 0.75 0.8 0.85 0.9 0.95 1.0; do
     echo "EPSILON=${eps}"
-<<<<<<< HEAD
-    uv run src/price_net/scripts/eval_heuristic.py \
-=======
     uv run src/price_net/association/evaluate_heuristic.py \
->>>>>>> 95106956
         --dataset-dir data/breps \
         --heuristic within_epsilon \
         --results-dir "search/epsilon-${eps}" \
