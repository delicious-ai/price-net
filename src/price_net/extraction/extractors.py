--- conflicted
+++ resolved
@@ -1,10 +1,5 @@
-<<<<<<< HEAD
-import argparse
-import base64
-=======
 import base64
 import io
->>>>>>> 95106956
 import json
 import os
 import re
@@ -26,15 +21,11 @@
 from google.genai.types import GenerateContentConfig
 from google.genai.types import GenerateContentResponse
 from google.genai.types import Part
-<<<<<<< HEAD
 from json_repair import repair_json
 from openai import OpenAI
-from tqdm import tqdm
+from price_net.enums import PriceType
 
 load_dotenv()
-=======
-from price_net.enums import PriceType
->>>>>>> 95106956
 
 
 class BaseExtractor(ABC):
@@ -217,16 +208,28 @@
 
     def __call__(self, img_input: Union[str, Path, bytes]) -> Dict:
         img_input = self._route_input(img_input)
-<<<<<<< HEAD
-        raw_response = self._api_call(img_input)
-        text_response = raw_response.text.replace("'", '"')
-        try:
-            output = json.loads(text_response)
-        except json.JSONDecodeError:
-            text_response = repair_json(text_response)
-            output = json.loads(text_response)
-
-        return output
+        for attempt in range(self.max_retries):
+            try:
+                raw_response = self._api_call(img_input)
+                output = json.loads(raw_response.text.replace("'", '"'))
+                return output
+            except JSONDecodeError:
+                print(f"[Attempt {attempt + 1}] JSON decode error")
+
+        raise RuntimeError(f"Extractor failed after {self.max_retries} attempts")
+
+    @classmethod
+    def from_dict(cls, cfg: dict):
+        prompt = BaseExtractor.read_txt(cfg["prompt_fpath"])
+        client = GeminiExtractor.get_genai_client()
+        gemini = GeminiExtractor(
+            model_name=cfg["model_name"],
+            client=client,
+            prompt=prompt,
+            temperature=cfg["temperature"],
+        )
+
+        return gemini
 
 
 class GPTExtractor(BaseExtractor):
@@ -302,67 +305,6 @@
 
 
 class EasyOcrExtractor(BaseExtractor):
-    pass
-
-
-if __name__ == "__main__":
-    parser = argparse.ArgumentParser()
-    parser.add_argument(
-        "--dataset-path", type=Path, help="Path to the dataset (train or test)"
-    )
-    args = parser.parse_args()
-    cfg = BaseExtractor.read_yaml("configs/eval/extractors/base-gemini.yaml")
-    prompt = BaseExtractor.read_txt(cfg["prompt_fpath"])
-    client = GeminiExtractor.get_genai_client()
-    gemini = GeminiExtractor(
-        model_name=cfg["model_name"],
-        client=client,
-        prompt=prompt,
-        temperature=cfg["temperature"],
-    )
-
-    results_path = args.dataset_path / "extracted_prices.json"
-    if os.path.exists(results_path):
-        result = json.load(open(results_path))
-        cached_ids = [x["price_id"] for x in result]
-    else:
-        cached_ids = []
-        result = []
-    for filename in tqdm(os.listdir(args.dataset_path / "price-images")):
-        price_id = filename.split(".")[0]
-        if price_id in cached_ids:
-            continue
-        filepath = args.dataset_path / "price-images" / filename
-        output = gemini(filepath)
-        result.append({"price_id": price_id, "price": output})
-        with open(results_path, "w") as f:
-            json.dump(result, f, indent=2)
-=======
-        for attempt in range(self.max_retries):
-            try:
-                raw_response = self._api_call(img_input)
-                output = json.loads(raw_response.text.replace("'", '"'))
-                return output
-            except JSONDecodeError:
-                print(f"[Attempt {attempt + 1}] JSON decode error")
-
-        raise RuntimeError(f"Extractor failed after {self.max_retries} attempts")
-
-    @classmethod
-    def from_dict(cls, cfg: dict):
-        prompt = BaseExtractor.read_txt(cfg["prompt_fpath"])
-        client = GeminiExtractor.get_genai_client()
-        gemini = GeminiExtractor(
-            model_name=cfg["model_name"],
-            client=client,
-            prompt=prompt,
-            temperature=cfg["temperature"],
-        )
-
-        return gemini
-
-
-class EasyOcrExtractor(BaseExtractor):
     def __init__(self, gpu: bool = False):
         self.gpu = gpu
         self.engine = easyocr.Reader(["en"])
@@ -552,5 +494,4 @@
 
     @classmethod
     def from_dict(cls, cfg: dict):
-        return GoogleOcrExtractor()
->>>>>>> 95106956
+        return GoogleOcrExtractor()